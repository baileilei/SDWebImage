/*
 * This file is part of the SDWebImage package.
 * (c) Olivier Poitrey <rs@dailymotion.com>
 *
 * For the full copyright and license information, please view the LICENSE
 * file that was distributed with this source code.
 */

#import "SDWebImageManager.h"
#import <objc/message.h>
#import "NSImage+WebCache.h"

@interface SDWebImageCombinedOperation : NSObject <SDWebImageOperation>

@property (assign, nonatomic, getter = isCancelled) BOOL cancelled;
@property (copy, nonatomic, nullable) SDWebImageNoParamsBlock cancelBlock;
@property (strong, nonatomic, nullable) NSOperation *cacheOperation;

@end

@interface SDWebImageManager ()

@property (strong, nonatomic, readwrite, nonnull) SDImageCache *imageCache;
@property (strong, nonatomic, readwrite, nonnull) SDWebImageDownloader *imageDownloader;
@property (strong, nonatomic, nonnull) NSMutableSet<NSURL *> *failedURLs;
@property (strong, nonatomic, nonnull) NSMutableArray<SDWebImageCombinedOperation *> *runningOperations;

@end

@implementation SDWebImageManager

+ (nonnull instancetype)sharedManager {
    static dispatch_once_t once;
    static id instance;
    dispatch_once(&once, ^{
        instance = [self new];
    });
    return instance;
}

- (nonnull instancetype)init {
    SDImageCache *cache = [SDImageCache sharedImageCache];
    SDWebImageDownloader *downloader = [SDWebImageDownloader sharedDownloader];
    return [self initWithCache:cache downloader:downloader];
}

- (nonnull instancetype)initWithCache:(nonnull SDImageCache *)cache downloader:(nonnull SDWebImageDownloader *)downloader {
    if ((self = [super init])) {
        _imageCache = cache;
        _imageDownloader = downloader;
        _failedURLs = [NSMutableSet new];
        _runningOperations = [NSMutableArray new];
    }
    return self;
}

- (nullable NSString *)cacheKeyForURL:(nullable NSURL *)url {
    if (!url) {
        return @"";
    }

    if (self.cacheKeyFilter) {
        return self.cacheKeyFilter(url);
    } else {
        return url.absoluteString;
    }
}

- (void)cachedImageExistsForURL:(nullable NSURL *)url
                     completion:(nullable SDWebImageCheckCacheCompletionBlock)completionBlock {
    NSString *key = [self cacheKeyForURL:url];
    
    BOOL isInMemoryCache = ([self.imageCache imageFromMemoryCacheForKey:key] != nil);
    
    if (isInMemoryCache) {
        // making sure we call the completion block on the main queue
        dispatch_async(dispatch_get_main_queue(), ^{
            if (completionBlock) {
                completionBlock(YES);
            }
        });
        return;
    }
    
    [self.imageCache diskImageExistsWithKey:key completion:^(BOOL isInDiskCache) {
        // the completion block of checkDiskCacheForImageWithKey:completion: is always called on the main queue, no need to further dispatch
        if (completionBlock) {
            completionBlock(isInDiskCache);
        }
    }];
}

- (void)diskImageExistsForURL:(nullable NSURL *)url
                   completion:(nullable SDWebImageCheckCacheCompletionBlock)completionBlock {
    NSString *key = [self cacheKeyForURL:url];
    
    [self.imageCache diskImageExistsWithKey:key completion:^(BOOL isInDiskCache) {
        // the completion block of checkDiskCacheForImageWithKey:completion: is always called on the main queue, no need to further dispatch
        if (completionBlock) {
            completionBlock(isInDiskCache);
        }
    }];
}

- (id <SDWebImageOperation>)loadImageWithURL:(nullable NSURL *)url
                                     options:(SDWebImageOptions)options
                                    progress:(nullable SDWebImageDownloaderProgressBlock)progressBlock
                                   completed:(nullable SDInternalCompletionBlock)completedBlock {
    // Invoking this method without a completedBlock is pointless
    NSAssert(completedBlock != nil, @"If you mean to prefetch the image, use -[SDWebImagePrefetcher prefetchURLs] instead");

    // Very common mistake is to send the URL using NSString object instead of NSURL. For some strange reason, XCode won't
    // throw any warning for this type mismatch. Here we failsafe this error by allowing URLs to be passed as NSString.
    if ([url isKindOfClass:NSString.class]) {
        url = [NSURL URLWithString:(NSString *)url];
    }

    // Prevents app crashing on argument type error like sending NSNull instead of NSURL
    if (![url isKindOfClass:NSURL.class]) {
        url = nil;
    }

    __block SDWebImageCombinedOperation *operation = [SDWebImageCombinedOperation new];
    __weak SDWebImageCombinedOperation *weakOperation = operation;

    BOOL isFailedUrl = NO;
    if (url) {
        @synchronized (self.failedURLs) {
            isFailedUrl = [self.failedURLs containsObject:url];
        }
    }

    if (url.absoluteString.length == 0 || (!(options & SDWebImageRetryFailed) && isFailedUrl)) {
        [self callCompletionBlockForOperation:operation completion:completedBlock error:[NSError errorWithDomain:NSURLErrorDomain code:NSURLErrorFileDoesNotExist userInfo:nil] url:url];
        return operation;
    }

    @synchronized (self.runningOperations) {
        [self.runningOperations addObject:operation];
    }
    NSString *key = [self cacheKeyForURL:url];

    operation.cacheOperation = [self.imageCache queryCacheOperationForKey:key done:^(UIImage *cachedImage, NSData *cachedData, SDImageCacheType cacheType) {
        if (operation.isCancelled) {
            [self safelyRemoveOperationFromRunning:operation];
            return;
        }

        if ((!cachedImage || options & SDWebImageRefreshCached) && (![self.delegate respondsToSelector:@selector(imageManager:shouldDownloadImageForURL:)] || [self.delegate imageManager:self shouldDownloadImageForURL:url])) {
            if (cachedImage && options & SDWebImageRefreshCached) {
                // If image was found in the cache but SDWebImageRefreshCached is provided, notify about the cached image
                // AND try to re-download it in order to let a chance to NSURLCache to refresh it from server.
                [self callCompletionBlockForOperation:weakOperation completion:completedBlock image:cachedImage data:cachedData error:nil cacheType:cacheType finished:YES url:url];
            }

            // download if no image or requested to refresh anyway, and download allowed by delegate
            SDWebImageDownloaderOptions downloaderOptions = 0;
            if (options & SDWebImageLowPriority) downloaderOptions |= SDWebImageDownloaderLowPriority;
            if (options & SDWebImageProgressiveDownload) downloaderOptions |= SDWebImageDownloaderProgressiveDownload;
            if (options & SDWebImageRefreshCached) downloaderOptions |= SDWebImageDownloaderUseNSURLCache;
            if (options & SDWebImageContinueInBackground) downloaderOptions |= SDWebImageDownloaderContinueInBackground;
            if (options & SDWebImageHandleCookies) downloaderOptions |= SDWebImageDownloaderHandleCookies;
            if (options & SDWebImageAllowInvalidSSLCertificates) downloaderOptions |= SDWebImageDownloaderAllowInvalidSSLCertificates;
            if (options & SDWebImageHighPriority) downloaderOptions |= SDWebImageDownloaderHighPriority;
<<<<<<< HEAD
            if (cachedImage && options & SDWebImageRefreshCached) {
=======
            if (options & SDWebImageScaleDownLargeImage) downloaderOptions |= SDWebImageDownloaderScaleDownLargeImage;
            if (image && options & SDWebImageRefreshCached) {
>>>>>>> 1fdaa4e7
                // force progressive off if image already cached but forced refreshing
                downloaderOptions &= ~SDWebImageDownloaderProgressiveDownload;
                // ignore image read from NSURLCache if image if cached but force refreshing
                downloaderOptions |= SDWebImageDownloaderIgnoreCachedResponse;
            }
<<<<<<< HEAD
            SDWebImageDownloadToken *subOperationToken = [self.imageDownloader downloadImageWithURL:url options:downloaderOptions progress:progressBlock completed:^(UIImage *downloadedImage, NSData *downloadedData, NSError *error, BOOL finished) {
                __strong __typeof(weakOperation) strongOperation = weakOperation;
                if (!strongOperation || strongOperation.isCancelled) {
                    // Do nothing if the operation was cancelled
                    // See #699 for more details
                    // if we would call the completedBlock, there could be a race condition between this block and another completedBlock for the same object, so if this one is called second, we will overwrite the new data
                } else if (error) {
                    [self callCompletionBlockForOperation:strongOperation completion:completedBlock error:error url:url];

                    if (   error.code != NSURLErrorNotConnectedToInternet
                        && error.code != NSURLErrorCancelled
                        && error.code != NSURLErrorTimedOut
                        && error.code != NSURLErrorInternationalRoamingOff
                        && error.code != NSURLErrorDataNotAllowed
                        && error.code != NSURLErrorCannotFindHost
                        && error.code != NSURLErrorCannotConnectToHost) {
=======
            if (options & SDWebImageProgressiveDownload) {
                // Progressive download deactivate scale down
                downloaderOptions &= ~SDWebImageDownloaderScaleDownLargeImage;
            }
            id <SDWebImageOperation> subOperation = [self.imageDownloader downloadImageWithURL:url options:downloaderOptions progress:progressBlock completed:^(UIImage *downloadedImage, NSData *data, NSError *error, BOOL finished) {
                if (weakOperation.isCancelled) {
                    dispatch_main_sync_safe(^{
                        completedBlock(nil, nil, SDImageCacheTypeNone, finished);
                    });
                }
                else if (error) {
                    dispatch_main_sync_safe(^{
                        completedBlock(nil, error, SDImageCacheTypeNone, finished);
                    });

                    if (error.code != NSURLErrorNotConnectedToInternet && error.code != NSURLErrorCancelled && error.code != NSURLErrorTimedOut) {
>>>>>>> 1fdaa4e7
                        @synchronized (self.failedURLs) {
                            [self.failedURLs addObject:url];
                        }
                    }
                }
                else {
                    if ((options & SDWebImageRetryFailed)) {
                        @synchronized (self.failedURLs) {
                            [self.failedURLs removeObject:url];
                        }
                    }
                    
                    BOOL cacheOnDisk = !(options & SDWebImageCacheMemoryOnly);

                    if (options & SDWebImageRefreshCached && cachedImage && !downloadedImage) {
                        // Image refresh hit the NSURLCache cache, do not call the completion block
                    } else if (downloadedImage && (!downloadedImage.images || (options & SDWebImageTransformAnimatedImage)) && [self.delegate respondsToSelector:@selector(imageManager:transformDownloadedImage:withURL:)]) {
                        dispatch_async(dispatch_get_global_queue(DISPATCH_QUEUE_PRIORITY_HIGH, 0), ^{
                            UIImage *transformedImage = [self.delegate imageManager:self transformDownloadedImage:downloadedImage withURL:url];

                            if (transformedImage && finished) {
                                BOOL imageWasTransformed = ![transformedImage isEqual:downloadedImage];
                                // pass nil if the image was transformed, so we can recalculate the data from the image
                                [self.imageCache storeImage:transformedImage imageData:(imageWasTransformed ? nil : downloadedData) forKey:key toDisk:cacheOnDisk completion:nil];
                            }
                            
                            [self callCompletionBlockForOperation:strongOperation completion:completedBlock image:transformedImage data:downloadedData error:nil cacheType:SDImageCacheTypeNone finished:finished url:url];
                        });
                    } else {
                        if (downloadedImage && finished) {
                            [self.imageCache storeImage:downloadedImage imageData:downloadedData forKey:key toDisk:cacheOnDisk completion:nil];
                        }
                        [self callCompletionBlockForOperation:strongOperation completion:completedBlock image:downloadedImage data:downloadedData error:nil cacheType:SDImageCacheTypeNone finished:finished url:url];
                    }
                }

                if (finished) {
                    [self safelyRemoveOperationFromRunning:strongOperation];
                }
            }];
            __weak typeof(subOperationToken)weakSubOperationToken = subOperationToken;
            operation.cancelBlock = ^{
                [self.imageDownloader cancel:weakSubOperationToken];
                __strong __typeof(weakOperation) strongOperation = weakOperation;
                [self safelyRemoveOperationFromRunning:strongOperation];
            };
        } else if (cachedImage) {
            __strong __typeof(weakOperation) strongOperation = weakOperation;
            [self callCompletionBlockForOperation:strongOperation completion:completedBlock image:cachedImage data:cachedData error:nil cacheType:cacheType finished:YES url:url];
            [self safelyRemoveOperationFromRunning:operation];
        } else {
            // Image not in cache and download disallowed by delegate
            __strong __typeof(weakOperation) strongOperation = weakOperation;
            [self callCompletionBlockForOperation:strongOperation completion:completedBlock image:nil data:nil error:nil cacheType:SDImageCacheTypeNone finished:YES url:url];
            [self safelyRemoveOperationFromRunning:operation];
        }
    }];

    return operation;
}

- (void)saveImageToCache:(nullable UIImage *)image forURL:(nullable NSURL *)url {
    if (image && url) {
        NSString *key = [self cacheKeyForURL:url];
        [self.imageCache storeImage:image forKey:key toDisk:YES completion:nil];
    }
}

- (void)cancelAll {
    @synchronized (self.runningOperations) {
        NSArray<SDWebImageCombinedOperation *> *copiedOperations = [self.runningOperations copy];
        [copiedOperations makeObjectsPerformSelector:@selector(cancel)];
        [self.runningOperations removeObjectsInArray:copiedOperations];
    }
}

- (BOOL)isRunning {
    BOOL isRunning = NO;
    @synchronized (self.runningOperations) {
        isRunning = (self.runningOperations.count > 0);
    }
    return isRunning;
}

- (void)safelyRemoveOperationFromRunning:(nullable SDWebImageCombinedOperation*)operation {
    @synchronized (self.runningOperations) {
        if (operation) {
            [self.runningOperations removeObject:operation];
        }
    }
}

- (void)callCompletionBlockForOperation:(nullable SDWebImageCombinedOperation*)operation
                             completion:(nullable SDInternalCompletionBlock)completionBlock
                                  error:(nullable NSError *)error
                                    url:(nullable NSURL *)url {
    [self callCompletionBlockForOperation:operation completion:completionBlock image:nil data:nil error:error cacheType:SDImageCacheTypeNone finished:YES url:url];
}

- (void)callCompletionBlockForOperation:(nullable SDWebImageCombinedOperation*)operation
                             completion:(nullable SDInternalCompletionBlock)completionBlock
                                  image:(nullable UIImage *)image
                                   data:(nullable NSData *)data
                                  error:(nullable NSError *)error
                              cacheType:(SDImageCacheType)cacheType
                               finished:(BOOL)finished
                                    url:(nullable NSURL *)url {
    dispatch_main_async_safe(^{
        if (operation && !operation.isCancelled && completionBlock) {
            completionBlock(image, data, error, cacheType, finished, url);
        }
    });
}

@end


@implementation SDWebImageCombinedOperation

- (void)setCancelBlock:(nullable SDWebImageNoParamsBlock)cancelBlock {
    // check if the operation is already cancelled, then we just call the cancelBlock
    if (self.isCancelled) {
        if (cancelBlock) {
            cancelBlock();
        }
        _cancelBlock = nil; // don't forget to nil the cancelBlock, otherwise we will get crashes
    } else {
        _cancelBlock = [cancelBlock copy];
    }
}

- (void)cancel {
    self.cancelled = YES;
    if (self.cacheOperation) {
        [self.cacheOperation cancel];
        self.cacheOperation = nil;
    }
    if (self.cancelBlock) {
        self.cancelBlock();
        
        // TODO: this is a temporary fix to #809.
        // Until we can figure the exact cause of the crash, going with the ivar instead of the setter
//        self.cancelBlock = nil;
        _cancelBlock = nil;
    }
}

@end<|MERGE_RESOLUTION|>--- conflicted
+++ resolved
@@ -162,18 +162,15 @@
             if (options & SDWebImageHandleCookies) downloaderOptions |= SDWebImageDownloaderHandleCookies;
             if (options & SDWebImageAllowInvalidSSLCertificates) downloaderOptions |= SDWebImageDownloaderAllowInvalidSSLCertificates;
             if (options & SDWebImageHighPriority) downloaderOptions |= SDWebImageDownloaderHighPriority;
-<<<<<<< HEAD
+            if (options & SDWebImageScaleDownLargeImages) downloaderOptions |= SDWebImageDownloaderScaleDownLargeImages;
+            
             if (cachedImage && options & SDWebImageRefreshCached) {
-=======
-            if (options & SDWebImageScaleDownLargeImage) downloaderOptions |= SDWebImageDownloaderScaleDownLargeImage;
-            if (image && options & SDWebImageRefreshCached) {
->>>>>>> 1fdaa4e7
                 // force progressive off if image already cached but forced refreshing
                 downloaderOptions &= ~SDWebImageDownloaderProgressiveDownload;
                 // ignore image read from NSURLCache if image if cached but force refreshing
                 downloaderOptions |= SDWebImageDownloaderIgnoreCachedResponse;
             }
-<<<<<<< HEAD
+            
             SDWebImageDownloadToken *subOperationToken = [self.imageDownloader downloadImageWithURL:url options:downloaderOptions progress:progressBlock completed:^(UIImage *downloadedImage, NSData *downloadedData, NSError *error, BOOL finished) {
                 __strong __typeof(weakOperation) strongOperation = weakOperation;
                 if (!strongOperation || strongOperation.isCancelled) {
@@ -190,24 +187,6 @@
                         && error.code != NSURLErrorDataNotAllowed
                         && error.code != NSURLErrorCannotFindHost
                         && error.code != NSURLErrorCannotConnectToHost) {
-=======
-            if (options & SDWebImageProgressiveDownload) {
-                // Progressive download deactivate scale down
-                downloaderOptions &= ~SDWebImageDownloaderScaleDownLargeImage;
-            }
-            id <SDWebImageOperation> subOperation = [self.imageDownloader downloadImageWithURL:url options:downloaderOptions progress:progressBlock completed:^(UIImage *downloadedImage, NSData *data, NSError *error, BOOL finished) {
-                if (weakOperation.isCancelled) {
-                    dispatch_main_sync_safe(^{
-                        completedBlock(nil, nil, SDImageCacheTypeNone, finished);
-                    });
-                }
-                else if (error) {
-                    dispatch_main_sync_safe(^{
-                        completedBlock(nil, error, SDImageCacheTypeNone, finished);
-                    });
-
-                    if (error.code != NSURLErrorNotConnectedToInternet && error.code != NSURLErrorCancelled && error.code != NSURLErrorTimedOut) {
->>>>>>> 1fdaa4e7
                         @synchronized (self.failedURLs) {
                             [self.failedURLs addObject:url];
                         }
