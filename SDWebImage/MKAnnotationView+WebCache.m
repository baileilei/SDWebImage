//
//  MKAnnotationView+WebCache.m
//  SDWebImage
//
//  Created by Olivier Poitrey on 14/03/12.
//  Copyright (c) 2012 Dailymotion. All rights reserved.
//

#import "MKAnnotationView+WebCache.h"
#import "objc/runtime.h"
#import "UIView+WebCacheOperation.h"

static char imageURLKey;

@implementation MKAnnotationView (WebCache)

- (NSURL *)imageURL {
    return objc_getAssociatedObject(self, &imageURLKey);
}

- (void)sd_setImageWithURL:(NSURL *)url {
    [self sd_setImageWithURL:url placeholderImage:nil options:0 completed:nil];
}

- (void)sd_setImageWithURL:(NSURL *)url placeholderImage:(UIImage *)placeholder {
    [self sd_setImageWithURL:url placeholderImage:placeholder options:0 completed:nil];
}

- (void)sd_setImageWithURL:(NSURL *)url placeholderImage:(UIImage *)placeholder options:(SDWebImageOptions)options {
    [self sd_setImageWithURL:url placeholderImage:placeholder options:options completed:nil];
}

- (void)sd_setImageWithURL:(NSURL *)url completed:(SDWebImageCompletionBlock)completedBlock {
    [self sd_setImageWithURL:url placeholderImage:nil options:0 completed:completedBlock];
}

- (void)sd_setImageWithURL:(NSURL *)url placeholderImage:(UIImage *)placeholder completed:(SDWebImageCompletionBlock)completedBlock {
    [self sd_setImageWithURL:url placeholderImage:placeholder options:0 completed:completedBlock];
}

- (void)sd_setImageWithURL:(NSURL *)url placeholderImage:(UIImage *)placeholder options:(SDWebImageOptions)options completed:(SDWebImageCompletionBlock)completedBlock {
    [self cancelCurrentImageLoad];

    objc_setAssociatedObject(self, &imageURLKey, url, OBJC_ASSOCIATION_RETAIN_NONATOMIC);
    self.image = placeholder;

    if (url) {
        __weak MKAnnotationView *wself = self;
        id <SDWebImageOperation> operation = [SDWebImageManager.sharedManager downloadImageWithURL:url options:options progress:nil completed:^(UIImage *image, NSError *error, SDImageCacheType cacheType, BOOL finished, NSURL *imageURL) {
            if (!wself) return;
            dispatch_main_sync_safe(^{
                __strong MKAnnotationView *sself = wself;
                if (!sself) return;
                if (image) {
                    sself.image = image;
                }
                if (completedBlock && finished) {
                    completedBlock(image, error, cacheType, url);
                }
            });
        }];
<<<<<<< HEAD
        [self setImageLoadOperation:operation forKey:@"MKAnnotationViewImage"];
=======
        objc_setAssociatedObject(self, &operationKey, operation, OBJC_ASSOCIATION_RETAIN_NONATOMIC);
    } else {
        dispatch_main_async_safe(^{
            NSError *error = [NSError errorWithDomain:@"SDWebImageErrorDomain" code:-1 userInfo:@{NSLocalizedDescriptionKey : @"Trying to load a nil url"}];
            if (completedBlock) {
                completedBlock(nil, error, SDImageCacheTypeNone, url);
            }
        });
>>>>>>> af3e4f87
    }
}

- (void)cancelCurrentImageLoad {
    [self cancelImageLoadOperationWithKey:@"MKAnnotationViewImage"];
}

@end


@implementation MKAnnotationView (WebCacheDeprecated)

- (void)setImageWithURL:(NSURL *)url {
    [self sd_setImageWithURL:url placeholderImage:nil options:0 completed:nil];
}

- (void)setImageWithURL:(NSURL *)url placeholderImage:(UIImage *)placeholder {
    [self sd_setImageWithURL:url placeholderImage:placeholder options:0 completed:nil];
}

- (void)setImageWithURL:(NSURL *)url placeholderImage:(UIImage *)placeholder options:(SDWebImageOptions)options {
    [self sd_setImageWithURL:url placeholderImage:placeholder options:options completed:nil];
}

- (void)setImageWithURL:(NSURL *)url completed:(SDWebImageCompletedBlock)completedBlock {
    [self sd_setImageWithURL:url placeholderImage:nil options:0 completed:^(UIImage *image, NSError *error, SDImageCacheType cacheType, NSURL *imageURL) {
        if (completedBlock) {
            completedBlock(image, error, cacheType);
        }
    }];
}

- (void)setImageWithURL:(NSURL *)url placeholderImage:(UIImage *)placeholder completed:(SDWebImageCompletedBlock)completedBlock {
    [self sd_setImageWithURL:url placeholderImage:placeholder options:0 completed:^(UIImage *image, NSError *error, SDImageCacheType cacheType, NSURL *imageURL) {
        if (completedBlock) {
            completedBlock(image, error, cacheType);
        }
    }];
}

- (void)setImageWithURL:(NSURL *)url placeholderImage:(UIImage *)placeholder options:(SDWebImageOptions)options completed:(SDWebImageCompletedBlock)completedBlock {
    [self sd_setImageWithURL:url placeholderImage:placeholder options:options completed:^(UIImage *image, NSError *error, SDImageCacheType cacheType, NSURL *imageURL) {
        if (completedBlock) {
            completedBlock(image, error, cacheType);
        }
    }];
}

@end<|MERGE_RESOLUTION|>--- conflicted
+++ resolved
@@ -59,10 +59,7 @@
                 }
             });
         }];
-<<<<<<< HEAD
         [self setImageLoadOperation:operation forKey:@"MKAnnotationViewImage"];
-=======
-        objc_setAssociatedObject(self, &operationKey, operation, OBJC_ASSOCIATION_RETAIN_NONATOMIC);
     } else {
         dispatch_main_async_safe(^{
             NSError *error = [NSError errorWithDomain:@"SDWebImageErrorDomain" code:-1 userInfo:@{NSLocalizedDescriptionKey : @"Trying to load a nil url"}];
@@ -70,7 +67,6 @@
                 completedBlock(nil, error, SDImageCacheTypeNone, url);
             }
         });
->>>>>>> af3e4f87
     }
 }
 
