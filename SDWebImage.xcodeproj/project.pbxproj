--- conflicted
+++ resolved
@@ -1469,11 +1469,7 @@
 				GCC_WARN_UNUSED_PARAMETER = NO;
 				GCC_WARN_UNUSED_VARIABLE = YES;
 				HEADER_SEARCH_PATHS = Vendors/libwebp/src;
-<<<<<<< HEAD
-				IPHONEOS_DEPLOYMENT_TARGET = 6.0;
-=======
 				IPHONEOS_DEPLOYMENT_TARGET = 7.0;
->>>>>>> 3364a981
 				ONLY_ACTIVE_ARCH = YES;
 				OTHER_LDFLAGS = "-ObjC";
 				RUN_CLANG_STATIC_ANALYZER = YES;
@@ -1528,11 +1524,7 @@
 				GCC_WARN_UNUSED_PARAMETER = NO;
 				GCC_WARN_UNUSED_VARIABLE = YES;
 				HEADER_SEARCH_PATHS = Vendors/libwebp/src;
-<<<<<<< HEAD
-				IPHONEOS_DEPLOYMENT_TARGET = 6.0;
-=======
 				IPHONEOS_DEPLOYMENT_TARGET = 7.0;
->>>>>>> 3364a981
 				OTHER_LDFLAGS = "-ObjC";
 				RUN_CLANG_STATIC_ANALYZER = YES;
 				SDKROOT = iphoneos;
